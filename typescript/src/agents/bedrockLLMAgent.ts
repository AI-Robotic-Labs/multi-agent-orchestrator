import {
  BedrockRuntimeClient,
  ConverseCommand,
  ConverseStreamCommand,
  Tool,
} from "@aws-sdk/client-bedrock-runtime";
import { Agent, AgentOptions } from "./agent";
import {
  BEDROCK_MODEL_ID_CLAUDE_3_HAIKU,
  ConversationMessage,
  ParticipantRole,
  TemplateVariables,
} from "../types";
import { Retriever } from "../retrievers/retriever";
import { Logger } from "../utils/logger";
import { AgentToolResult, AgentTools } from "../utils/tool";
import { isConversationMessage } from "../utils/helpers";
<<<<<<< HEAD
import { addUserAgentMiddleware } from '../common/src/awsSdkUtils'
=======
import { addUserAgentMiddleware } from '../common/src/awsSdkUtils';
>>>>>>> 6279f5b5

export interface BedrockLLMAgentOptions extends AgentOptions {
  modelId?: string;
  region?: string;
  streaming?: boolean;
  inferenceConfig?: {
    maxTokens?: number;
    temperature?: number;
    topP?: number;
    stopSequences?: string[];
  };
  guardrailConfig?: {
    guardrailIdentifier: string;
    guardrailVersion: string;
  };
  retriever?: Retriever;
  toolConfig?: {
    tool: AgentTools | Tool[];
    useToolHandler: (response: any, conversation: ConversationMessage[]) => any;
    toolMaxRecursions?: number;
  };
  customSystemPrompt?: {
    template: string;
    variables?: TemplateVariables;
  };
  client?: BedrockRuntimeClient;
}

/**
 * BedrockAgent class represents an agent that uses Amazon Bedrock for natural language processing.
 * It extends the base Agent class and implements the processRequest method using Bedrock's API.
 */
export class BedrockLLMAgent extends Agent {
  /** AWS Bedrock Runtime Client for making API calls */
  protected client: BedrockRuntimeClient;

  protected customSystemPrompt?: string;

  protected streaming: boolean;

  protected inferenceConfig: {
    maxTokens?: number;
    temperature?: number;
    topP?: number;
    stopSequences?: string[];
  };

  /**
   * The ID of the model used by this agent.
   */
  protected modelId?: string;

  protected guardrailConfig?: {
    guardrailIdentifier: string;
    guardrailVersion: string;
  };

  protected retriever?: Retriever;

  public toolConfig?: {
    tool: AgentTools | Tool[];
    useToolHandler?: (
      response: any,
      conversation: ConversationMessage[]
    ) => any;
    toolMaxRecursions?: number;
  };

  private promptTemplate: string;
  private systemPrompt: string;
  private customVariables: TemplateVariables;
  private defaultMaxRecursions: number = 20;

  /**
   * Constructs a new BedrockAgent instance.
   * @param options - Configuration options for the agent, inherited from AgentOptions.
   */
  constructor(options: BedrockLLMAgentOptions) {
    super(options);

    this.client = options.client
      ? options.client
      : options.region
        ? new BedrockRuntimeClient({ region: options.region })
        : new BedrockRuntimeClient();

    addUserAgentMiddleware(this.client, "bedrock-llm-agent")

    // Initialize the modelId
    this.modelId = options.modelId ?? BEDROCK_MODEL_ID_CLAUDE_3_HAIKU;

    this.streaming = options.streaming ?? false;

    this.inferenceConfig = options.inferenceConfig ?? {};

    this.guardrailConfig = options.guardrailConfig ?? null;

    this.retriever = options.retriever ?? null;

    this.toolConfig = options.toolConfig ?? null;

    this.promptTemplate = `You are a ${this.name}. ${this.description} Provide helpful and accurate information based on your expertise.
    You will engage in an open-ended conversation, providing helpful and accurate information based on your expertise.
    The conversation will proceed as follows:
    - The human may ask an initial question or provide a prompt on any topic.
    - You will provide a relevant and informative response.
    - The human may then follow up with additional questions or prompts related to your previous response, allowing for a multi-turn dialogue on that topic.
    - Or, the human may switch to a completely new and unrelated topic at any point.
    - You will seamlessly shift your focus to the new topic, providing thoughtful and coherent responses based on your broad knowledge base.
    Throughout the conversation, you should aim to:
    - Understand the context and intent behind each new question or prompt.
    - Provide substantive and well-reasoned responses that directly address the query.
    - Draw insights and connections from your extensive knowledge when appropriate.
    - Ask for clarification if any part of the question or prompt is ambiguous.
    - Maintain a consistent, respectful, and engaging tone tailored to the human's communication style.
    - Seamlessly transition between topics as the human introduces new subjects.`;

    if (options.customSystemPrompt) {
      this.setSystemPrompt(
        options.customSystemPrompt.template,
        options.customSystemPrompt.variables
      );
    }
  }

  /**
   * Type guard to check if the tool is an AgentTools instance
   */
  private isAgentTools(tool: AgentTools | Tool[]): tool is AgentTools {
    return tool instanceof AgentTools;
  }

  /**
   * Formats the tool results into a conversation message format.
   * This method converts an array of tool results into a format expected by the system.
   *
   * @param toolResults - An array of ToolResult objects that need to be formatted.
   * @returns A ConversationMessage object containing the formatted tool results.
   */
  private formatToolResults(
    toolResults: AgentToolResult[]
  ): ConversationMessage {
    if (isConversationMessage(toolResults)) {
      return toolResults as ConversationMessage;
    }

    return {
      role: ParticipantRole.USER,
      content: toolResults.map((item: any) => ({
        toolResult: {
          toolUseId: item.toolUseId,
          content: [{ text: item.content }],
        },
      })),
    } as ConversationMessage;
  }

  /**
   * Transforms the tools into a format compatible with the system's expected structure.
   * This method maps each tool to an object containing its name, description, and input schema.
   *
   * @param tools - The Tools object containing an array of tools to be formatted.
   * @returns An array of formatted tool specifications.
   */
  private formatTools(tools: AgentTools): any[] {
    return tools.tools.map((tool) => ({
      toolSpec: {
        name: tool.name,
        description: tool.description,
        inputSchema: {
          json: {
            type: "object",
            properties: tool.properties,
            required: tool.required,
          },
        },
      },
    }));
  }

  /**
   * Extracts the tool name from the tool use block.
   * This method retrieves the `name` field from the provided tool use block.
   *
   * @param toolUseBlock - The block containing tool use details, including a `name` field.
   * @returns The name of the tool from the provided block.
   */
  private getToolName(toolUseBlock: any): string {
    return toolUseBlock.name;
  }

  /**
   * Extracts the tool ID from the tool use block.
   * This method retrieves the `toolUseId` field from the provided tool use block.
   *
   * @param toolUseBlock - The block containing tool use details, including a `toolUseId` field.
   * @returns The tool ID from the provided block.
   */
  private getToolId(toolUseBlock: any): string {
    return toolUseBlock.toolUseId;
  }

  /**
   * Extracts the input data from the tool use block.
   * This method retrieves the `input` field from the provided tool use block.
   *
   * @param toolUseBlock - The block containing tool use details, including an `input` field.
   * @returns The input data associated with the tool use block.
   */
  private getInputData(toolUseBlock: any): any {
    return toolUseBlock.input;
  }

  /**
   * Retrieves the tool use block from the provided block.
   * This method checks if the block contains a `toolUse` field and returns it.
   *
   * @param block - The block from which the tool use block needs to be extracted.
   * @returns The tool use block if present, otherwise null.
   */
  private getToolUseBlock(block: any): any {
    return block.toolUse;
  }

  /**
   * Abstract method to process a request.
   * This method must be implemented by all concrete agent classes.
   *
   * @param inputText - The user input as a string.
   * @param chatHistory - An array of Message objects representing the conversation history.
   * @param additionalParams - Optional additional parameters as key-value pairs.
   * @returns A Promise that resolves to a Message object containing the agent's response.
   */
  /* eslint-disable @typescript-eslint/no-unused-vars */
  async processRequest(
    inputText: string,
    userId: string,
    sessionId: string,
    chatHistory: ConversationMessage[],
    additionalParams?: Record<string, string>
  ): Promise<ConversationMessage | AsyncIterable<any>> {
    try {
      // Construct the user's message based on the provided inputText
      const userMessage: ConversationMessage = {
        role: ParticipantRole.USER,
        content: [{ text: `${inputText}` }],
      };

      // Combine the existing chat history with the user's message
      const conversation: ConversationMessage[] = [...chatHistory, userMessage];

      this.updateSystemPrompt();

      let systemPrompt = this.systemPrompt;

      // Update the system prompt with the latest history, agent descriptions, and custom variables
      if (this.retriever) {
        // retrieve from Vector store
        const response =
          await this.retriever.retrieveAndCombineResults(inputText);
        const contextPrompt =
          "\nHere is the context to use to answer the user's question:\n" +
          response;
        systemPrompt = systemPrompt + contextPrompt;
      }

      // Prepare the command to converse with the Bedrock API
      const converseCmd = {
        modelId: this.modelId,
        messages: conversation,
        system: [{ text: systemPrompt }],
        inferenceConfig: {
          maxTokens: this.inferenceConfig.maxTokens,
          temperature: this.inferenceConfig.temperature,
          topP: this.inferenceConfig.topP,
          stopSequences: this.inferenceConfig.stopSequences,
        },
        ...(this.guardrailConfig && {
          guardrailConfig: this.guardrailConfig,
        }),
        ...(this.toolConfig && {
          toolConfig: {
            tools:
              this.toolConfig.tool instanceof AgentTools
                ? this.formatTools(this.toolConfig.tool)
                : this.toolConfig.tool,
          },
        }),
      };

      if (this.streaming) {
        return this.handleStreamingResponse(converseCmd);
      } else {
        let continueWithTools = false;
        let finalMessage: ConversationMessage = {
          role: ParticipantRole.USER,
          content: [],
        };
        let maxRecursions =
          this.toolConfig?.toolMaxRecursions || this.defaultMaxRecursions;

        do {
          // send the conversation to Amazon Bedrock
          const bedrockResponse = await this.handleSingleResponse(converseCmd);

          // Append the model's response to the ongoing conversation
          conversation.push(bedrockResponse);
          // process model response
          if (
            bedrockResponse?.content?.some((content) => "toolUse" in content)
          ) {
            // forward everything to the tool use handler
            const tools = this.toolConfig.tool;

            const toolHandler =
              this.toolConfig.useToolHandler ??
              (async (response, conversationHistory) => {
                if (this.isAgentTools(tools)) {
                  return tools.toolHandler(
                    response,
                    this.getToolUseBlock.bind(this),
                    this.getToolName.bind(this),
                    this.getToolId.bind(this),
                    this.getInputData.bind(this)
                  );
                }
                // Only use legacy handler when it's not AgentTools
                return this.toolConfig.useToolHandler(
                  response,
                  conversationHistory
                );
              });

            const toolResponse = await toolHandler(
              bedrockResponse,
              conversation
            );

            const formattedResponse = this.formatToolResults(toolResponse);

            continueWithTools = true;
            converseCmd.messages.push(formattedResponse);
          } else {
            continueWithTools = false;
            finalMessage = bedrockResponse;
          }
          maxRecursions--;

          converseCmd.messages = conversation;
        } while (continueWithTools && maxRecursions > 0);
        return finalMessage;
      }
    } catch (error) {
      Logger.logger.error("Error processing request:", error.message);
      throw `Error processing request: ${error.message}`;
    }
  }

  protected async handleSingleResponse(
    input: any
  ): Promise<ConversationMessage> {
    try {
      const command = new ConverseCommand(input);

      const response = await this.client.send(command);
      if (!response.output) {
        throw new Error("No output received from Bedrock model");
      }
      return response.output.message as ConversationMessage;
    } catch (error) {
      Logger.logger.error("Error invoking Bedrock model:", error.message);
      throw `Error invoking Bedrock model: ${error.message}`;
    }
  }

  private async *handleStreamingResponse(input: any): AsyncIterable<string> {
    let toolBlock: any = { toolUseId: "", input: {}, name: "" };
    let inputString = "";
    let toolUse = false;
    let recursions =
      this.toolConfig?.toolMaxRecursions || this.defaultMaxRecursions;

    try {
      do {
        const command = new ConverseStreamCommand(input);
        const response = await this.client.send(command);
        if (!response.stream) {
          throw new Error("No stream received from Bedrock model");
        }
        for await (const chunk of response.stream) {
          if (
            chunk.contentBlockDelta &&
            chunk.contentBlockDelta.delta &&
            chunk.contentBlockDelta.delta.text
          ) {
            yield chunk.contentBlockDelta.delta.text;
          } else if (chunk.contentBlockStart?.start?.toolUse) {
            toolBlock = chunk.contentBlockStart?.start?.toolUse;
          } else if (chunk.contentBlockDelta?.delta?.toolUse) {
            inputString += chunk.contentBlockDelta.delta.toolUse.input;
          } else if (chunk.messageStop?.stopReason === "tool_use") {
            toolBlock.input = JSON.parse(inputString);
            const message = {
              role: ParticipantRole.ASSISTANT,
              content: [{ toolUse: toolBlock }],
            };
            input.messages.push(message);
            const toolResponse = await this.toolConfig!.useToolHandler(
              message,
              input.messages
            );
            input.messages.push(toolResponse);
            toolUse = true;
          } else if (chunk.messageStop?.stopReason === "end_turn") {
            toolUse = false;
          }
        }
      } while (toolUse && --recursions > 0);
    } catch (error) {
      Logger.logger.error(
        "Error getting stream from Bedrock model:",
        error.message
      );
      throw `Error getting stream from Bedrock model: ${error.message}`;
    }
  }

  setSystemPrompt(template?: string, variables?: TemplateVariables): void {
    if (template) {
      this.promptTemplate = template;
    }

    if (variables) {
      this.customVariables = variables;
    }

    this.updateSystemPrompt();
  }

  private updateSystemPrompt(): void {
    const allVariables: TemplateVariables = {
      ...this.customVariables,
    };

    this.systemPrompt = this.replaceplaceholders(
      this.promptTemplate,
      allVariables
    );

    //console.log("*** systemPrompt="+this.systemPrompt)
  }

  private replaceplaceholders(
    template: string,
    variables: TemplateVariables
  ): string {
    return template.replace(/{{(\w+)}}/g, (match, key) => {
      if (key in variables) {
        const value = variables[key];
        if (Array.isArray(value)) {
          return value.join("\n");
        }
        return value;
      }
      return match; // If no replacement found, leave the placeholder as is
    });
  }
}<|MERGE_RESOLUTION|>--- conflicted
+++ resolved
@@ -15,11 +15,7 @@
 import { Logger } from "../utils/logger";
 import { AgentToolResult, AgentTools } from "../utils/tool";
 import { isConversationMessage } from "../utils/helpers";
-<<<<<<< HEAD
-import { addUserAgentMiddleware } from '../common/src/awsSdkUtils'
-=======
 import { addUserAgentMiddleware } from '../common/src/awsSdkUtils';
->>>>>>> 6279f5b5
 
 export interface BedrockLLMAgentOptions extends AgentOptions {
   modelId?: string;
