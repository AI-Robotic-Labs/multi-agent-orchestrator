--- conflicted
+++ resolved
@@ -22,10 +22,7 @@
 pip install -r requirements.txt
 
 # Run the application
-<<<<<<< HEAD
-# Use the `chainlit` command to run the application.
-=======
->>>>>>> bacfea05
+
 chainlit run app.py -w
 ```
 
